--- conflicted
+++ resolved
@@ -593,12 +593,8 @@
 		p.mux.Unlock()
 		return ErrClosedPool
 	}
-<<<<<<< HEAD
-	p.mux.Unlock()
-=======
 	p.destructWG.Add(1)
 	p.cond.L.Unlock()
->>>>>>> f6fee6af
 
 	value, err := p.constructor(ctx)
 	if err != nil {
